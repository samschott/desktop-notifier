# -*- coding: utf-8 -*-
"""
Synchronous desktop notification API
"""
from __future__ import annotations

import asyncio
from typing import Any, Callable, Coroutine, Sequence, TypeVar

from .common import (
    DEFAULT_ICON,
    Attachment,
    Button,
    Capability,
    Icon,
    Notification,
    ReplyField,
    Sound,
    Urgency,
)
from .main import DesktopNotifier

__all__ = ["DesktopNotifierSync"]


T = TypeVar("T")


class DesktopNotifierSync:
    """
    A synchronous counterpart to :class:`desktop_notifier.main.DesktopNotifier`

    .. warning::
        Callbacks on interaction with the notification will not work on macOS or Linux
        without a running event loop.
    """

    def __init__(
        self,
        app_name: str = "Python",
        app_icon: Icon | None = DEFAULT_ICON,
        notification_limit: int | None = None,
    ) -> None:
        self._async_api = DesktopNotifier(app_name, app_icon, notification_limit)
        self._loop = asyncio.new_event_loop()

    def _run_coro_sync(self, coro: Coroutine[None, None, T]) -> T:
        # Make sure to always use the same loop because async queues, future, etc. are
        # always bound to a loop.
        if self._loop.is_running():
            future = asyncio.run_coroutine_threadsafe(coro, self._loop)
            res = future.result()
        else:
            res = self._loop.run_until_complete(coro)

        return res

    @property
    def app_name(self) -> str:
        """The application name"""
        return self._async_api.app_name

    @app_name.setter
    def app_name(self, value: str) -> None:
        self._async_api.app_name = value

    @property
    def app_icon(self) -> Icon | None:
        """The application icon"""
        return self._async_api.app_icon

    @app_icon.setter
    def app_icon(self, value: Icon | None) -> None:
        self._async_api.app_icon = value

    def request_authorisation(self) -> bool:
        """See :meth:`desktop_notifier.main.DesktopNotifier.request_authorisation`"""
        coro = self._async_api.request_authorisation()
        return self._run_coro_sync(coro)

    def has_authorisation(self) -> bool:
        """See :meth:`desktop_notifier.main.DesktopNotifier.has_authorisation`"""
        coro = self._async_api.has_authorisation()
        return self._run_coro_sync(coro)

    def send_notification(self, notification: Notification) -> str:
        """See :meth:`desktop_notifier.main.DesktopNotifier.send_notification`"""
        coro = self._async_api.send_notification(notification)
        return self._run_coro_sync(coro)

    def send(
        self,
        title: str,
        message: str,
        urgency: Urgency = Urgency.Normal,
        icon: Icon | None = None,
        buttons: Sequence[Button] = (),
        reply_field: ReplyField | None = None,
<<<<<<< HEAD
        on_cleared: Callable[[], Any] | None = None,
=======
        on_dispatched: Callable[[], Any] | None = None,
>>>>>>> fc660b2f
        on_clicked: Callable[[], Any] | None = None,
        on_dismissed: Callable[[], Any] | None = None,
        attachment: Attachment | None = None,
        sound: Sound | None = None,
        thread: str | None = None,
        timeout: int = -1,  # in seconds
    ) -> str:
        """See :meth:`desktop_notifier.main.DesktopNotifier.send`"""
        notification = Notification(
            title,
            message,
            urgency=urgency,
            icon=icon,
            buttons=tuple(buttons),
            reply_field=reply_field,
<<<<<<< HEAD
            on_cleared=on_cleared,
=======
            on_dispatched=on_dispatched,
>>>>>>> fc660b2f
            on_clicked=on_clicked,
            on_dismissed=on_dismissed,
            attachment=attachment,
            sound=sound,
            thread=thread,
            timeout=timeout,
        )
        coro = self._async_api.send_notification(notification)
        return self._run_coro_sync(coro)

    def get_current_notifications(self) -> list[str]:
        """See :meth:`desktop_notifier.main.DesktopNotifier.get_current_notifications`"""
        coro = self._async_api.get_current_notifications()
        return self._run_coro_sync(coro)

    def clear(self, identifier: str) -> None:
        """See :meth:`desktop_notifier.main.DesktopNotifier.notification`"""
        coro = self._async_api.clear(identifier)
        return self._run_coro_sync(coro)

    def clear_all(self) -> None:
        """See :meth:`desktop_notifier.main.DesktopNotifier.clear_all`"""
        coro = self._async_api.clear_all()
        return self._run_coro_sync(coro)

    def get_capabilities(self) -> frozenset[Capability]:
        """See :meth:`desktop_notifier.main.DesktopNotifier.get_capabilities`"""
        coro = self._async_api.get_capabilities()
        return self._run_coro_sync(coro)

    @property
    def on_cleared(self) -> Callable[[str], Any] | None:
        """
        A method to call when a notification is cleared without user interaction
        (e.g. after a timeout, or if cleared by another process)

        The method must take the notification identifier as a single argument.

        If the notification itself already specifies an on_cleared handler, it will be
        used instead of the class-level handler.
        """
        return self._async_api.on_cleared

    @on_cleared.setter
    def on_cleared(self, handler: Callable[[str], Any] | None) -> None:
        self._async_api.on_cleared = handler

    @property
    def on_clicked(self) -> Callable[[str], Any] | None:
        """
        A method to call when a notification is clicked

        The method must take the notification identifier as a single argument.

        If the notification itself already specifies an on_clicked handler, it will be
        used instead of the class-level handler.
        """
        return self._async_api.on_clicked

    @on_clicked.setter
    def on_clicked(self, handler: Callable[[str], Any] | None) -> None:
        self._async_api.on_clicked = handler

    @property
    def on_dismissed(self) -> Callable[[str], Any] | None:
        """
        A method to call when a notification is dismissed

        The method must take the notification identifier as a single argument.

        If the notification itself already specifies an on_dismissed handler, it will be
        used instead of the class-level handler.
        """
        return self._async_api.on_dismissed

    @on_dismissed.setter
    def on_dismissed(self, handler: Callable[[str], Any] | None) -> None:
        self._async_api.on_dismissed = handler

    @property
    def on_button_pressed(self) -> Callable[[str, str], Any] | None:
        """
        A method to call when a notification is dismissed

        The method must take the notification identifier and the button identifier as
        arguments.

        If the notification button itself already specifies an on_pressed handler, it
        will be used instead of the class-level handler.
        """
        return self._async_api.on_button_pressed

    @on_button_pressed.setter
    def on_button_pressed(self, handler: Callable[[str, str], Any] | None) -> None:
        self._async_api.on_button_pressed = handler

    @property
    def on_replied(self) -> Callable[[str, str], Any] | None:
        """
        A method to call when a user responds through the reply field of a notification

        The method must take the notification identifier and input text as arguments.

        If the notification's reply field itself already specifies an on_replied
        handler, it will be used instead of the class-level handler.
        """
        return self._async_api.on_replied

    @on_replied.setter
    def on_replied(self, handler: Callable[[str, str], Any] | None) -> None:
        self._async_api.on_replied = handler<|MERGE_RESOLUTION|>--- conflicted
+++ resolved
@@ -96,11 +96,8 @@
         icon: Icon | None = None,
         buttons: Sequence[Button] = (),
         reply_field: ReplyField | None = None,
-<<<<<<< HEAD
+        on_dispatched: Callable[[], Any] | None = None,
         on_cleared: Callable[[], Any] | None = None,
-=======
-        on_dispatched: Callable[[], Any] | None = None,
->>>>>>> fc660b2f
         on_clicked: Callable[[], Any] | None = None,
         on_dismissed: Callable[[], Any] | None = None,
         attachment: Attachment | None = None,
@@ -116,11 +113,8 @@
             icon=icon,
             buttons=tuple(buttons),
             reply_field=reply_field,
-<<<<<<< HEAD
+            on_dispatched=on_dispatched,
             on_cleared=on_cleared,
-=======
-            on_dispatched=on_dispatched,
->>>>>>> fc660b2f
             on_clicked=on_clicked,
             on_dismissed=on_dismissed,
             attachment=attachment,
@@ -152,6 +146,22 @@
         return self._run_coro_sync(coro)
 
     @property
+    def on_dispatched(self) -> Callable[[str], Any] | None:
+        """
+        A method to call when a notification is sent to the notifications server
+
+        The method must take the notification identifier as a single argument.
+
+        If the notification itself already specifies an on_dispatched handler, it will
+        be used instead of the class-level handler.
+        """
+        return self._async_api.on_dispatched
+
+    @on_dispatched.setter
+    def on_dispatched(self, handler: Callable[[str], Any] | None) -> None:
+        self._async_api.on_dispatched = handler
+
+    @property
     def on_cleared(self) -> Callable[[str], Any] | None:
         """
         A method to call when a notification is cleared without user interaction
