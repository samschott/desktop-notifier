--- conflicted
+++ resolved
@@ -257,12 +257,9 @@
             Capability.ICON,
             Capability.TITLE,
             Capability.URGENCY,
-<<<<<<< HEAD
+            Capability.ON_DISPATCHED,
             Capability.ON_CLEARED,
             Capability.TIMEOUT,
-=======
-            Capability.ON_DISPATCHED,
->>>>>>> fc660b2f
         }
 
         # Capabilities supported by some notification servers.
