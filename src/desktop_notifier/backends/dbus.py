# -*- coding: utf-8 -*-
"""
Notification backend for Linux

Includes an implementation to send desktop notifications over Dbus. Responding to user
interaction with a notification requires a running asyncio event loop.
"""
from __future__ import annotations

import logging
from typing import TypeVar

from bidict import bidict
from dbus_fast.aio.message_bus import MessageBus
from dbus_fast.aio.proxy_object import ProxyInterface
from dbus_fast.errors import DBusError
from dbus_fast.signature import Variant

from ..common import Capability, Icon, Notification, Urgency
from .base import DesktopNotifierBackend

__all__ = ["DBusDesktopNotifier"]

logger = logging.getLogger(__name__)

T = TypeVar("T")

NOTIFICATION_CLOSED_EXPIRED = 1
NOTIFICATION_CLOSED_DISMISSED = 2
NOTIFICATION_CLOSED_PROGRAMMATICALLY = 3
NOTIFICATION_CLOSED_UNDEFINED = 4

DEFAULT_ACTION_KEY = "default"
INLINE_REPLY_ACTION_KEY = "inline-reply"
INLINE_REPLY_BUTTON_TEXT_KEY = "x-kde-reply-submit-button-text"


class DBusDesktopNotifier(DesktopNotifierBackend):
    """DBus notification backend for Linux

    This implements the org.freedesktop.Notifications standard. The DBUS connection is
    created in a thread with a running asyncio loop to handle clicked notifications.

    :param app_name: The name of the app.
    """

    to_native_urgency = {
        Urgency.Low: Variant("y", 0),
        Urgency.Normal: Variant("y", 1),
        Urgency.Critical: Variant("y", 2),
    }

    supported_hint_signatures = {"a{sv}", "a{ss}"}

    def __init__(self, app_name: str, app_icon: Icon | None = None) -> None:
        super().__init__(app_name, app_icon)
        self.interface: ProxyInterface | None = None
        self._platform_to_interface_notification_identifier: bidict[int, str] = bidict()

    async def request_authorisation(self) -> bool:
        """
        Request authorisation to send notifications.

        :returns: Whether authorisation has been granted.
        """
        return True

    async def has_authorisation(self) -> bool:
        """
        Whether we have authorisation to send notifications.
        """
        return True

    async def _init_dbus(self) -> ProxyInterface:
        self.bus = await MessageBus().connect()
        introspection = await self.bus.introspect(
            "org.freedesktop.Notifications", "/org/freedesktop/Notifications"
        )
        self.proxy_object = self.bus.get_proxy_object(
            "org.freedesktop.Notifications",
            "/org/freedesktop/Notifications",
            introspection,
        )
        self.interface = self.proxy_object.get_interface(
            "org.freedesktop.Notifications"
        )

        # Some older interfaces may not support notification actions.
        if hasattr(self.interface, "on_notification_closed"):
            self.interface.on_notification_closed(self._on_closed)

        if hasattr(self.interface, "on_action_invoked"):
            self.interface.on_action_invoked(self._on_action)

        if hasattr(self.interface, "on_notification_replied"):
            self.interface.on_notification_replied(self._on_reply)

        return self.interface

    async def _send(self, notification: Notification) -> None:
        """
        Asynchronously sends a notification via the Dbus interface.

        :param notification: Notification to send.
        """
        if not self.interface:
            self.interface = await self._init_dbus()

        actions = []
        hints_v: dict[str, Variant] = dict()

        # The "default" action is invoked when clicking on the notification body.
        if Capability.ON_CLICKED in await self.get_capabilities():
            actions += [DEFAULT_ACTION_KEY, ""]

        for button in notification.buttons:
            actions += [button.identifier, button.title]

        if (
            notification.reply_field
            and Capability.REPLY_FIELD in await self.get_capabilities()
        ):
            actions += [INLINE_REPLY_ACTION_KEY, notification.reply_field.title]
            hints_v[INLINE_REPLY_BUTTON_TEXT_KEY] = Variant(
                "s", notification.reply_field.button_title
            )

        hints_v["urgency"] = self.to_native_urgency[notification.urgency]

        if notification.sound:
            if notification.sound.is_named():
                hints_v["sound-name"] = Variant("s", notification.sound.name)
            else:
                hints_v["sound-file"] = Variant("s", notification.sound.as_uri())

        if notification.attachment:
            hints_v["image-path"] = Variant("s", notification.attachment.as_uri())

        # The current notification spec defines hints as a Dbus dictionary type 'a{sv}',
        # represented in Python as dict[str, Variant]. However, some older notification
        # servers expect 'a{ss}' (Python dict[str, str]). We therefore check the
        # expected argument type at runtime and cast arguments accordingly.
        # See https://github.com/samschott/desktop-notifier/issues/143.
        hints_signature = get_hints_signature(self.interface)

        if hints_signature == "":
            logger.warning("Notification server not supported")
            return

        hints: dict[str, str] | dict[str, Variant]

        if hints_signature == "a{sv}":
            hints = hints_v
        elif hints_signature == "a{ss}":
            hints = {k: str(v.value) for k, v in hints_v.items()}
        else:
            hints = {}

        timeout = notification.timeout * 1000 if notification.timeout != -1 else -1

        icon: str = ""
        if notification.icon:
            icon = (
                notification.icon.as_name()
                if notification.icon.is_named()
                else notification.icon.as_uri()
            )
        elif self.app_icon:
            icon = (
                self.app_icon.as_name()
                if self.app_icon.is_named()
                else self.app_icon.as_uri()
            )

        # dbus_next proxy APIs are generated at runtime. Silence the type checker but
        # raise an AttributeError if required.
        platform_id = await self.interface.call_notify(  # type:ignore[attr-defined]
            self.app_name,
            0,
            icon,
            notification.title,
            notification.message,
            actions,
            hints,
            timeout,
        )
        self._platform_to_interface_notification_identifier[platform_id] = (
            notification.identifier
        )

    async def _clear(self, identifier: str) -> None:
        """
        Asynchronously removes a notification from the notification center
        """
        if not self.interface:
            self.interface = await self._init_dbus()

        platform_id = self._platform_to_interface_notification_identifier.inverse[
            identifier
        ]

        try:
            # dbus_next proxy APIs are generated at runtime. Silence the type checker
            # but raise an AttributeError if required.
            await self.interface.call_close_notification(  # type:ignore[attr-defined]
                platform_id
            )
        except DBusError:
            # Notification was already closed.
            # See https://specifications.freedesktop.org/notification-spec/latest/protocol.html#command-close-notification
            pass

        try:
            del self._platform_to_interface_notification_identifier.inverse[identifier]
        except KeyError:
            # Popping may have been handled already by _on_close callback.
            pass

    async def _clear_all(self) -> None:
        """
        Asynchronously clears all notifications from notification center
        """
        for identifier in list(
            self._platform_to_interface_notification_identifier.values()
        ):
            await self._clear(identifier)

    # Note that _on_action and _on_closed might be called for the same notification
    # with some notification servers. This is not a problem because the _on_action
    # call will come first, in which case we are no longer interested in calling the
    # _on_closed callback.

    def _on_action(self, nid: int, action_key: str) -> None:
        """
        Called when the user performs a notification action. This will invoke the
        handler callback.

        :param nid: The platform's notification ID as an integer.
        :param action_key: A string identifying the action to take. We choose those keys
            ourselves when scheduling the notification.
        """
        identifier = self._platform_to_interface_notification_identifier.pop(nid, "")

<<<<<<< HEAD
        if action_key == "default":
            self.handle_clicked(identifier)
        else:
            self.handle_button(identifier, action_key)
=======
        if action_key == DEFAULT_ACTION_KEY:
            self.handle_clicked(identifier, notification)
            return

        self.handle_button(identifier, action_key, notification)
>>>>>>> a0a06c09

    def _on_reply(self, nid: int, reply_text: str) -> None:
        """
        Called when the user replies to the notification. This will invoke the
        handler callback.

        :param nid: The platform's notification ID as an integer.
        :param reply_text: The text of the user's reply.
        """
        identifier = self._platform_to_interface_notification_identifier.pop(nid, "")
        notification = self._clear_notification_from_cache(identifier)

        if not notification:
            return

        self.handle_replied(identifier, reply_text, notification)

    def _on_closed(self, nid: int, reason: int) -> None:
        """
        Called when the user closes a notification. This will invoke the registered
        callback.

        :param nid: The platform's notification ID as an integer.
        :param reason: An integer describing the reason why the notification was closed.
        """
        identifier = self._platform_to_interface_notification_identifier.pop(nid, "")

        if reason == NOTIFICATION_CLOSED_DISMISSED:
            self.handle_dismissed(identifier)

    async def _get_capabilities(self) -> frozenset[Capability]:
        if not self.interface:
            self.interface = await self._init_dbus()

        capabilities = {
            Capability.APP_NAME,
            Capability.ICON,
            Capability.TITLE,
            Capability.TIMEOUT,
            Capability.URGENCY,
            Capability.ON_DISPATCHED,
        }

        # Capabilities supported by some notification servers.
        # See https://specifications.freedesktop.org/notification-spec/notification-spec-latest.html#protocol.
        if hasattr(self.interface, "on_notification_closed"):
            capabilities.add(Capability.ON_DISMISSED)

        server_info = (
            await self.interface.call_get_server_information()  # type:ignore[attr-defined]
        )

        # xfce4-notifyd does not support a "default" action when the notification is
        # clicked. See https://docs.xfce.org/apps/xfce4-notifyd/spec.
        if server_info[0] != "Xfce Notify Daemon":
            capabilities.add(Capability.ON_CLICKED)

        cps = await self.interface.call_get_capabilities()  # type:ignore[attr-defined]

        if "actions" in cps:
            capabilities.add(Capability.BUTTONS)
        if "body" in cps:
            capabilities.add(Capability.MESSAGE)
        if "sound" in cps:
            capabilities.add(Capability.SOUND)
            capabilities.add(Capability.SOUND_NAME)
        if "inline-reply" in cps:
            capabilities.add(Capability.REPLY_FIELD)

        hints_signature = get_hints_signature(self.interface)
        if hints_signature not in self.supported_hint_signatures:
            # Any hint-based capabilities are not supported because we got an unexpected
            # DBus interface.
            capabilities.discard(Capability.SOUND)
            capabilities.discard(Capability.SOUND_NAME)
            capabilities.discard(Capability.URGENCY)

        return frozenset(capabilities)


def get_hints_signature(interface: ProxyInterface) -> str:
    """Returns the dbus type signature for the hints argument"""
    methods = interface.introspection.methods
    notify_method = next(m for m in methods if m.name == "Notify")
    try:
        return str(notify_method.in_args[6].signature)
    except IndexError:
        return ""<|MERGE_RESOLUTION|>--- conflicted
+++ resolved
@@ -241,18 +241,11 @@
         """
         identifier = self._platform_to_interface_notification_identifier.pop(nid, "")
 
-<<<<<<< HEAD
-        if action_key == "default":
+        if action_key == DEFAULT_ACTION_KEY:
             self.handle_clicked(identifier)
-        else:
-            self.handle_button(identifier, action_key)
-=======
-        if action_key == DEFAULT_ACTION_KEY:
-            self.handle_clicked(identifier, notification)
             return
 
-        self.handle_button(identifier, action_key, notification)
->>>>>>> a0a06c09
+        self.handle_button(identifier, action_key)
 
     def _on_reply(self, nid: int, reply_text: str) -> None:
         """
