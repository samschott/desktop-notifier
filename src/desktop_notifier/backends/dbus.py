--- conflicted
+++ resolved
@@ -269,13 +269,9 @@
         identifier = self._platform_to_interface_notification_identifier.pop(nid, "")
 
         if reason == NOTIFICATION_CLOSED_DISMISSED:
-<<<<<<< HEAD
-            self.handle_dismissed(identifier, notification)
+            self.handle_dismissed(identifier)
         else:
-            self.handle_cleared(identifier, notification)
-=======
-            self.handle_dismissed(identifier)
->>>>>>> 11bbc2b2
+            self.handle_cleared(identifier)
 
     async def _get_capabilities(self) -> frozenset[Capability]:
         if not self.interface:
