--- conflicted
+++ resolved
@@ -244,13 +244,9 @@
         identifier = self._platform_to_interface_notification_identifier.pop(nid, "")
 
         if reason == NOTIFICATION_CLOSED_DISMISSED:
-<<<<<<< HEAD
             self.handle_dismissed(identifier)
-=======
-            self.handle_dismissed(identifier, notification)
         else:
-            self.handle_cleared(identifier, notification)
->>>>>>> 49684418
+            self.handle_cleared(identifier)
 
     async def get_capabilities(self) -> frozenset[Capability]:
         if not self.interface:
@@ -261,11 +257,8 @@
             Capability.ICON,
             Capability.TITLE,
             Capability.URGENCY,
-<<<<<<< HEAD
+            Capability.ON_CLEARED,
             Capability.TIMEOUT,
-=======
-            Capability.ON_CLEARED,
->>>>>>> 49684418
         }
 
         # Capabilities supported by some notification servers.
