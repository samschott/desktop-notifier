--- conflicted
+++ resolved
@@ -184,29 +184,12 @@
         if self.on_replied:
             self.on_replied(identifier, reply_text)
 
-<<<<<<< HEAD
-    def handle_button(
-        self,
-        identifier: str,
-        button_identifier: str,
-        notification: Notification | None = None,
-    ) -> None:
+    def handle_button(self, identifier: str, button_identifier: str) -> None:
+        notification = self._clear_notification_from_cache(identifier)
         if notification and button_identifier in notification.buttons_dict:
             button = notification.buttons_dict[button_identifier]
-        else:
-            button = None
-
-        if button and button.on_pressed:
-            button.on_pressed()
-        elif self.on_button_pressed:
-=======
-    def handle_button(self, identifier: str, button_identifier: str) -> None:
-        notification = self._clear_notification_from_cache(identifier)
-        if notification and button_identifier in notification._buttons_dict:
-            button = notification._buttons_dict[button_identifier]
             if button and button.on_pressed:
                 button.on_pressed()
                 return
         if self.on_button_pressed:
->>>>>>> f4b6d31a
             self.on_button_pressed(identifier, button_identifier)