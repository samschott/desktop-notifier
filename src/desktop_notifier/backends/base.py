# -*- coding: utf-8 -*-
"""
This module defines the abstract implementation class that backends must inherit from.
"""
from __future__ import annotations

import logging
from abc import ABC, abstractmethod
from typing import Any, Callable

from ..common import Capability, Icon, Notification

__all__ = [
    "DesktopNotifierBackend",
]


logger = logging.getLogger(__name__)


class DesktopNotifierBackend(ABC):
    """Base class for desktop notifier implementations

    :param app_name: Name to identify the application in the notification center.
    """

    def __init__(self, app_name: str, app_icon: Icon | None = None) -> None:
        self.app_name = app_name
        self.app_icon = app_icon
        self._notification_cache: dict[str, Notification] = dict()

        self.on_dispatched: Callable[[str], Any] | None = None
        self.on_clicked: Callable[[str], Any] | None = None
        self.on_dismissed: Callable[[str], Any] | None = None
        self.on_button_pressed: Callable[[str, str], Any] | None = None
        self.on_replied: Callable[[str, str], Any] | None = None

        self._capabilities: frozenset[Capability] | None = None

    @abstractmethod
    async def request_authorisation(self) -> bool:
        """
        Request authorisation to send notifications.

        :returns: Whether authorisation has been granted.
        """
        ...

    @abstractmethod
    async def has_authorisation(self) -> bool:
        """
        Returns whether we have authorisation to send notifications.
        """
        ...

    async def send(self, notification: Notification) -> None:
        """
        Sends a desktop notification.

        :param notification: Notification to send.
        """
        try:
            await self._send(notification)
        except Exception:
            # Notifications can fail for many reasons:
            # The dbus service may not be available, we might be in a headless session,
            # etc. Since notifications are not critical to an application, we only emit
            # a warning.
            logger.warning("Notification failed", exc_info=True)
        else:
            logger.debug("Notification sent: %s", notification)
            self._notification_cache[notification.identifier] = notification

            self.handle_dispatched(notification.identifier)

    def _clear_notification_from_cache(self, identifier: str) -> Notification | None:
        """
        Removes the notification from our cache. Should be called by backends when the
        notification is closed.
        """
        return self._notification_cache.pop(identifier, None)

    @abstractmethod
    async def _send(self, notification: Notification) -> None:
        """
        Method to send a notification via the platform.

        Implementations must raise an exception when the notification could not be
        delivered. If the notification could be delivered but not fully as intended,
        e.g., because associated resources could not be loaded, implementations should
        emit a log message of level warning.

        :param notification: Notification to send.
        """
        ...

    async def get_current_notifications(self) -> list[str]:
        """Returns identifiers of all currently displayed notifications for this app."""
        return list(self._notification_cache.keys())

    async def clear(self, identifier: str) -> None:
        """
        Removes the given notification from the notification center. This is a wrapper
        method which mostly performs housekeeping of notifications ID and calls
        :meth:`_clear` to actually clear the notification. Platform implementations
        must implement :meth:`_clear`.

        :param identifier: Notification identifier.
        """
        await self._clear(identifier)
        self._clear_notification_from_cache(identifier)

    @abstractmethod
    async def _clear(self, identifier: str) -> None:
        """
        Removes the given notification from the notification center.

        :param identifier: Notification identifier.
        """
        ...

    async def clear_all(self) -> None:
        """
        Clears all notifications from the notification center. This is a wrapper method
        which mostly performs housekeeping of notifications ID and calls
        :meth:`_clear_all` to actually clear the notifications. Platform implementations
        must implement :meth:`_clear_all`.
        """

        await self._clear_all()
        self._notification_cache.clear()

    @abstractmethod
    async def _clear_all(self) -> None:
        """
        Clears all notifications from the notification center.
        """
        ...

    @abstractmethod
    async def _get_capabilities(self) -> frozenset[Capability]:
        """
        Returns the functionality supported by the notification server.
        """
        ...

<<<<<<< HEAD
    def handle_dispatched(self, identifier: str) -> None:
        notification = self._notification_cache.get(identifier)
=======
    async def get_capabilities(self) -> frozenset[Capability]:
        """
        Returns the functionality supported by the notification server. Caches the
        result.
        """
        if not self._capabilities:
            self._capabilities = await self._get_capabilities()
        return self._capabilities

    def handle_dispatched(
        self, identifier: str, notification: Notification | None = None
    ) -> None:
>>>>>>> a0a06c09
        if notification and notification.on_dispatched:
            notification.on_dispatched()
        elif self.on_dispatched:
            self.on_dispatched(identifier)

    def handle_clicked(self, identifier: str) -> None:
        notification = self._clear_notification_from_cache(identifier)
        if notification and notification.on_clicked:
            notification.on_clicked()
        elif self.on_clicked:
            self.on_clicked(identifier)

    def handle_dismissed(self, identifier: str) -> None:
        notification = self._clear_notification_from_cache(identifier)
        if notification and notification.on_dismissed:
            notification.on_dismissed()
        elif self.on_dismissed:
            self.on_dismissed(identifier)

    def handle_replied(self, identifier: str, reply_text: str) -> None:
        notification = self._clear_notification_from_cache(identifier)
        if notification:
            reply_field = notification.reply_field
            if reply_field and reply_field.on_replied:
                reply_field.on_replied(reply_text)
                return
        if self.on_replied:
            self.on_replied(identifier, reply_text)

    def handle_button(self, identifier: str, button_identifier: str) -> None:
        notification = self._clear_notification_from_cache(identifier)
        if notification and button_identifier in notification._buttons_dict:
            button = notification._buttons_dict[button_identifier]
            if button and button.on_pressed:
                button.on_pressed()
                return
        if self.on_button_pressed:
            self.on_button_pressed(identifier, button_identifier)<|MERGE_RESOLUTION|>--- conflicted
+++ resolved
@@ -144,10 +144,6 @@
         """
         ...
 
-<<<<<<< HEAD
-    def handle_dispatched(self, identifier: str) -> None:
-        notification = self._notification_cache.get(identifier)
-=======
     async def get_capabilities(self) -> frozenset[Capability]:
         """
         Returns the functionality supported by the notification server. Caches the
@@ -157,10 +153,8 @@
             self._capabilities = await self._get_capabilities()
         return self._capabilities
 
-    def handle_dispatched(
-        self, identifier: str, notification: Notification | None = None
-    ) -> None:
->>>>>>> a0a06c09
+    def handle_dispatched(self, identifier: str) -> None:
+        notification = self._notification_cache.get(identifier)
         if notification and notification.on_dispatched:
             notification.on_dispatched()
         elif self.on_dispatched:
