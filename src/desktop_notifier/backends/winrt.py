# -*- coding: utf-8 -*-
"""
Notification backend for Windows

Unlike other platforms, sending rich "toast" notifications cannot be done via FFI /
ctypes because the C winapi only supports basic notifications with a title and message.
This backend therefore requires interaction with the Windows Runtime and uses the winrt
package with compiled components.
"""
from __future__ import annotations

import logging
import sys
import winreg
import asyncio
from collections.abc import Callable
from typing import TypeVar
from typing_extensions import ParamSpec
from xml.etree.ElementTree import Element, SubElement, tostring

from winrt.system import Object as WinRTObject
from winrt.system import unbox_string
from winrt.windows.applicationmodel.core import CoreApplication
from winrt.windows.data.xml.dom import XmlDocument
from winrt.windows.ui.notifications import (
    NotificationSetting,
    ToastActivatedEventArgs,
    ToastDismissalReason,
    ToastDismissedEventArgs,
    ToastFailedEventArgs,
    ToastNotification,
    ToastNotificationManager,
    ToastNotificationPriority,
)

# local imports
from ..common import DEFAULT_SOUND, Capability, Icon, Notification, Urgency
from .base import DesktopNotifierBackend

__all__ = ["WinRTDesktopNotifier"]

logger = logging.getLogger(__name__)

T = TypeVar("T")
P = ParamSpec("P")

DEFAULT_GROUP = "desktop-notifier-group"
DEFAULT_ACTION = "default"
REPLY_ACTION = "action=reply&amp"
BUTTON_ACTION_PREFIX = "action=button&amp;id="
REPLY_TEXTBOX_NAME = "textBox"


def register_hkey(app_id: str, app_name: str, app_icon: Icon | None = None) -> None:
    # mypy type guard
    if not sys.platform == "win32":
        return

    winreg.ConnectRegistry(None, winreg.HKEY_CURRENT_USER)
    key_path = f"SOFTWARE\\Classes\\AppUserModelId\\{app_id}"
    with winreg.CreateKeyEx(winreg.HKEY_CURRENT_USER, key_path) as master_key:
        winreg.SetValueEx(master_key, "DisplayName", 0, winreg.REG_SZ, app_name)
        if app_icon is not None and app_icon.is_file():
            winreg.SetValueEx(
                master_key, "IconUri", 0, winreg.REG_SZ, app_icon.as_uri()
            )


class WinRTDesktopNotifier(DesktopNotifierBackend):
    """Notification backend for the Windows Runtime

    :param app_name: The name of the app.
    """

    _to_native_urgency = {
        Urgency.Low: ToastNotificationPriority.DEFAULT,
        Urgency.Normal: ToastNotificationPriority.DEFAULT,
        Urgency.Critical: ToastNotificationPriority.HIGH,
    }

    def __init__(self, app_name: str, app_icon: Icon | None = None) -> None:
        super().__init__(app_name, app_icon)

        manager = ToastNotificationManager.get_default()

        if not manager:
            raise RuntimeError("Could not get ToastNotificationManagerForUser")

        self.manager = manager

        # Prefer using the real App ID if detected, fall back to user-provided name
        # and icon otherwise.
        if CoreApplication.id != "":
            self.app_id = CoreApplication.id
        else:
            self.app_id = app_name
            register_hkey(app_id=app_name, app_name=app_name, app_icon=app_icon)

        notifier = self.manager.create_toast_notifier_with_id(self.app_id)

        if not notifier:
            raise RuntimeError(f"Could not get ToastNotifier for app_id: {self.app_id}")

        self.notifier = notifier

    async def request_authorisation(self) -> bool:
        """
        Request authorisation to send notifications.

        :returns: Whether authorisation has been granted.
        """
        return await self.has_authorisation()

    async def has_authorisation(self) -> bool:
        """
        Whether we have authorisation to send notifications.
        """
        try:
            return bool(self.notifier.setting == NotificationSetting.ENABLED)
        except OSError:
            # See https://github.com/samschott/desktop-notifier/issues/95.
            return True

    async def _send(self, notification: Notification) -> None:
        """
        Asynchronously sends a notification.

        :param notification: Notification to send.
        """
        toast_xml = Element("toast", {"launch": DEFAULT_ACTION})
        visual_xml = SubElement(toast_xml, "visual")
        actions_xml = SubElement(toast_xml, "actions")

        if notification.thread:
            SubElement(
                toast_xml,
                "header",
                {
                    "id": notification.thread,
                    "title": notification.thread,
                    "arguments": DEFAULT_ACTION,
                    "activationType": "background",
                },
            )

        binding = SubElement(visual_xml, "binding", {"template": "ToastGeneric"})

        title_xml = SubElement(binding, "text")
        title_xml.text = notification.title

        message_xml = SubElement(binding, "text")
        message_xml.text = notification.message

        icon_obj: Icon | None = None
        if notification.icon:
            icon_obj = notification.icon
        elif self.app_icon:
            icon_obj = self.app_icon
        if icon_obj and icon_obj.is_file():
            SubElement(
                binding,
                "image",
                {
                    "placement": "appLogoOverride",
                    "src": icon_obj.as_uri(),
                },
            )

        if notification.attachment:
            SubElement(
                binding,
                "image",
                {"placement": "hero", "src": notification.attachment.as_uri()},
            )

        if notification.reply_field:
            SubElement(
                actions_xml,
                "input",
                {"id": REPLY_TEXTBOX_NAME, "type": "text"},
            )
            reply_button_xml = SubElement(
                actions_xml,
                "action",
                {
                    "content": notification.reply_field.button_title,
                    "activationType": "background",
                    "arguments": "action=reply&amp",
                },
            )

            # If there are no other buttons, show the reply button next to the text
            # field. Otherwise, show it above other buttons.
            if not notification.buttons:
                reply_button_xml.set("hint-inputId", REPLY_TEXTBOX_NAME)

        for button in notification.buttons:
            SubElement(
                actions_xml,
                "action",
                {
                    "content": button.title,
                    "activationType": "background",
                    "arguments": BUTTON_ACTION_PREFIX + button.identifier,
                },
            )

        if notification.sound:
            if notification.sound == DEFAULT_SOUND:
                sound_attr = {"src": "ms-winsoundevent:Notification.Default"}
            elif notification.sound.name:
                sound_attr = {"src": notification.sound.name}
            else:
                sound_attr = {"src": notification.sound.as_uri()}
        else:
            sound_attr = {"silent": "true"}

        SubElement(toast_xml, "audio", sound_attr)

        xml_document = XmlDocument()
        xml_document.load_xml(tostring(toast_xml, encoding="unicode"))

        native = ToastNotification(xml_document)
        native.tag = notification.identifier
        native.group = DEFAULT_GROUP
        native.priority = self._to_native_urgency[notification.urgency]

        native.add_activated(eventloop_wrapper(self._on_activated))
        native.add_dismissed(eventloop_wrapper(self._on_dismissed))
        native.add_failed(eventloop_wrapper(self._on_failed))

        self.notifier.show(native)

    def _on_activated(
        self, sender: ToastNotification | None, boxed_activated_args: WinRTObject | None
    ) -> None:
        if not sender:
            return

        if not boxed_activated_args:
            return

        activated_args = boxed_activated_args.as_(ToastActivatedEventArgs)
        action_id = activated_args.arguments

        if action_id == DEFAULT_ACTION:
            self.handle_clicked(sender.tag)
        elif action_id == REPLY_ACTION and activated_args.user_input:
            boxed_reply = activated_args.user_input[REPLY_TEXTBOX_NAME]
            reply = unbox_string(boxed_reply)
            self.handle_replied(sender.tag, reply)
        elif action_id.startswith(BUTTON_ACTION_PREFIX):
            button_id = action_id.replace(BUTTON_ACTION_PREFIX, "")
            self.handle_button(sender.tag, button_id)

    def _on_dismissed(
        self,
        sender: ToastNotification | None,
        dismissed_args: ToastDismissedEventArgs | None,
    ) -> None:
        if not sender:
            return

<<<<<<< HEAD
        notification = self._clear_notification_from_cache(sender.tag)

        if dismissed_args:
            # ToastDismissalReason.APPLICATION_HIDDEN and ToastDismissalReason.TIMED_OUT
            # both just indicate that the toast was sent to the notifications center
            if dismissed_args.reason == ToastDismissalReason.USER_CANCELED:
                self.handle_dismissed(sender.tag, notification)
=======
        if (
            dismissed_args
            and dismissed_args.reason == ToastDismissalReason.USER_CANCELED
        ):
            self.handle_dismissed(sender.tag)
>>>>>>> 11bbc2b2

    def _on_failed(
        self, sender: ToastNotification | None, failed_args: ToastFailedEventArgs | None
    ) -> None:
        if not sender:
            return

        self._clear_notification_from_cache(sender.tag)
        if failed_args:
            logger.warning(
                "Notification '%s' failed with error code %s",
                sender.tag,
                failed_args.error_code.value,
            )
        else:
            logger.warning("Notification '%s' failed with unknown error", sender.tag)

    async def _clear(self, identifier: str) -> None:
        """
        Asynchronously removes a notification from the notification center.
        """
        if self.manager.history:
            self.manager.history.remove_grouped_tag_with_id(
                identifier, DEFAULT_GROUP, self.app_id
            )

    async def _clear_all(self) -> None:
        """
        Asynchronously clears all notifications from notification center.
        """
        if self.manager.history:
            self.manager.history.clear_with_id(self.app_id)

    async def get_current_notifications(self) -> list[str]:
        if self.manager.history:
            notifications = self.manager.history.get_history_with_id(self.app_id)
            return [n.tag for n in notifications]
        return await super().get_current_notifications()

    async def _get_capabilities(self) -> frozenset[Capability]:
        capabilities = {
            Capability.TITLE,
            Capability.MESSAGE,
            Capability.ICON,
            Capability.BUTTONS,
            Capability.REPLY_FIELD,
            Capability.ON_DISPATCHED,
            Capability.ON_CLICKED,
            Capability.ON_DISMISSED,
            Capability.THREAD,
            Capability.ATTACHMENT,
            Capability.SOUND,
            Capability.SOUND_NAME,
        }
        # Custom audio is support only starting with the Windows 10 Anniversary update.
        # See https://learn.microsoft.com/en-us/windows/apps/design/shell/tiles-and-notifications/custom-audio-on-toasts#add-the-custom-audio.
        if sys.getwindowsversion().build >= 1607:  # type:ignore[attr-defined]
            capabilities.add(Capability.SOUND_FILE)

        return frozenset(capabilities)


def eventloop_wrapper(function: Callable[P, T]) -> Callable[P, None]:
    event_loop = asyncio.get_running_loop()

    def wrapped_func(*args: P.args, **kwargs: P.kwargs) -> None:
        event_loop.call_soon_threadsafe(function, *args)

    return wrapped_func<|MERGE_RESOLUTION|>--- conflicted
+++ resolved
@@ -261,21 +261,11 @@
         if not sender:
             return
 
-<<<<<<< HEAD
-        notification = self._clear_notification_from_cache(sender.tag)
-
         if dismissed_args:
             # ToastDismissalReason.APPLICATION_HIDDEN and ToastDismissalReason.TIMED_OUT
             # both just indicate that the toast was sent to the notifications center
             if dismissed_args.reason == ToastDismissalReason.USER_CANCELED:
-                self.handle_dismissed(sender.tag, notification)
-=======
-        if (
-            dismissed_args
-            and dismissed_args.reason == ToastDismissalReason.USER_CANCELED
-        ):
-            self.handle_dismissed(sender.tag)
->>>>>>> 11bbc2b2
+                self.handle_dismissed(sender.tag)
 
     def _on_failed(
         self, sender: ToastNotification | None, failed_args: ToastFailedEventArgs | None
