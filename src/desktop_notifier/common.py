"""
This module defines base classes for desktop notifications.
"""

from __future__ import annotations

import dataclasses
import logging
import uuid
from dataclasses import dataclass, field
from enum import Enum, auto
from importlib.resources import as_file, files
from pathlib import Path
from typing import Any, Callable
from urllib.parse import unquote, urlparse

from immutabledict import immutabledict

__all__ = [
    "Capability",
    "FileResource",
    "Resource",
    "Icon",
    "Sound",
    "Attachment",
    "Button",
    "ReplyField",
    "Urgency",
    "AuthorisationError",
    "Notification",
    "DEFAULT_ICON",
    "DEFAULT_SOUND",
]


logger = logging.getLogger(__name__)
python_icon_path = as_file(
    files("desktop_notifier.resources") / "python.png"
).__enter__()


def uuid_str() -> str:
    return str(uuid.uuid4())


@dataclass(frozen=True)
class FileResource:
    """
    A file resource represented by a URI or path

    Only one of :attr:`path` or :attr:`uri` can be set.
    """

    path: Path | None = None
    """Path to a local file"""

    uri: str | None = None
    """URI reference to a file"""

    def __post_init__(self) -> None:
        fields = dataclasses.fields(self)
        set_fields = [f for f in fields if getattr(self, f.name) != f.default]
        if len(set_fields) > 1:
            raise RuntimeError("Only a single field can be set")
        if len(set_fields) == 0:
            field_names = [f.name for f in fields]
            raise RuntimeError(f"Either of {field_names} must be set")

    def as_uri(self) -> str:
        """
        Returns the represented resource as a URI string
        """
        if self.uri is not None:
            return self.uri
        if self.path is not None:
            return self.path.as_uri()
        raise AttributeError("No path or URI provided")

    def as_path(self) -> Path:
        """
        Returns the represented resource as a Path

        Note that any information about the URI scheme is lost on conversion.
        """
        if self.path is not None:
            return self.path
        if self.uri is not None:
            parsed_uri = urlparse(self.uri)
            return Path(unquote(parsed_uri.path))

        raise AttributeError("No path or URI provided")


@dataclass(frozen=True)
class Resource(FileResource):
    """
    A resource represented by a resource name, URI or path

    Only one of :attr:`path`, :attr:`uri` or :attr:`name` can be set.
    """

    name: str | None = None
    """Name of the system resource"""

    def as_name(self) -> str:
        if self.name is not None:
            return self.name
        raise AttributeError("No resource name provided")

    def is_named(self) -> bool:
        """Returns whether the instance was initialized with ``name``"""
        return self.name is not None

    def is_file(self) -> bool:
        """Returns whether the instance was initialized with ``path`` or ``uri``"""
        return self.path is not None or self.uri is not None


@dataclass(frozen=True)
class Icon(Resource):
    """An icon represented by an icon name, URI or path"""

    pass


@dataclass(frozen=True)
class Attachment(FileResource):
    """An attachment represented by a URI or path"""

    pass


@dataclass(frozen=True)
class Sound(Resource):
    """A sound represented by a sound name, URI or path"""

    pass


DEFAULT_ICON: Icon = Icon(path=python_icon_path)
"""Python icon"""

DEFAULT_SOUND: Sound = Sound(name="default")
"""Default system notification sound"""


class AuthorisationError(Exception):
    """Raised when we are not authorised to send notifications"""


class Urgency(Enum):
    """Enumeration of notification levels

    The interpretation and visuals depend on the platform.
    """

    Critical = "critical"
    """For critical errors."""

    Normal = "normal"
    """Default platform notification level."""

    Low = "low"
    """Low priority notification."""


@dataclass(frozen=True)
class Button:
    """A button for interactive notifications"""

    title: str
    """The localized button title"""

    on_pressed: Callable[[], Any] | None = None
    """Method to call when the button is pressed"""

    identifier: str = dataclasses.field(default_factory=uuid_str)
    """A unique identifier to use in callbacks to specify with button was clicked"""

    def __post_init__(self) -> None:
        if self.identifier is None:
            object.__setattr__(self, "identifier", uuid_str())


@dataclass(frozen=True)
class ReplyField:
    """A text field for interactive notifications"""

    title: str = "Reply"
    """A title for the field itself. On macOS, this will be the title of a button to
    show the field."""

    button_title: str = "Send"
    """The title of the button to send the reply"""

    on_replied: Callable[[str], Any] | None = None
    """Method to call when the 'reply' button is pressed"""


@dataclass(frozen=True)
class Notification:
    """A desktop notification

    Some properties of a notification may be ignored or interpreted differently
    depending on the platform.

    Callbacks for interactions will be executed on the Python process that scheduled the
    notification and only as long as the DesktopNotifier instance that scheduled the
    notification still exists.

    Install handlers on the DesktopNotifier instance itself to respond to interactions
    with notification from your app while it was not running.
    """

    title: str
    """Notification title"""

    message: str
    """Notification message"""

    urgency: Urgency = field(default=Urgency.Normal, repr=False)
    """Notification urgency. Can determine stickiness, notification appearance and
    break through silencing."""

    icon: Icon | None = field(default=None, repr=False)
    """Icon to use for the notification"""

    buttons: tuple[Button, ...] = field(default_factory=tuple, repr=False)
    """Buttons shown on an interactive notification"""

    buttons_dict: immutabledict[str, Button] = field(
        default_factory=immutabledict, init=False, repr=False, compare=False
    )
    """Buttons shown on an interactive notification, indexed by button identifier"""

    reply_field: ReplyField | None = field(default=None, repr=False)
    """Text field shown on an interactive notification. This can be used for example
    for messaging apps to reply directly from the notification."""

    on_dispatched: Callable[[], Any] | None = field(default=None, repr=False)
    """Method to call when the notification was sent to the notifications server for display"""

<<<<<<< HEAD
    on_cleared: Callable[[], Any] | None = None
    """Method to call when the notification is cleared without user interaction"""

    on_clicked: Callable[[], Any] | None = None
=======
    on_clicked: Callable[[], Any] | None = field(default=None, repr=False)
>>>>>>> 11bbc2b2
    """Method to call when the notification is clicked"""

    on_dismissed: Callable[[], Any] | None = field(default=None, repr=False)
    """Method to call when the notification is dismissed"""

    attachment: Attachment | None = field(default=None, repr=False)
    """A file attached to the notification which may be displayed as a preview"""

    sound: Sound | None = field(default=None, repr=False)
    """A sound to play on notification"""

    thread: str | None = field(default=None, repr=False)
    """An identifier to group related notifications together, e.g., from a chat space"""

    timeout: int = field(default=-1, repr=False)
    """Duration in seconds for which the notification is shown"""

    identifier: str = field(default_factory=uuid_str)
    """A unique identifier for this notification. Generated automatically if not
    passed by the client."""

    def __post_init__(self) -> None:
        if self.identifier is None:
            object.__setattr__(self, "identifier", uuid_str())

        object.__setattr__(
            self,
            "buttons_dict",
            immutabledict({button.identifier: button for button in self.buttons}),
        )


class Capability(Enum):
    """Notification capabilities that can be supported by a platform"""

    APP_NAME = auto()
    """Supports setting a custom app name"""

    TITLE = auto()
    """Supports setting a notification title"""

    MESSAGE = auto()
    """Supports setting a notification message"""

    URGENCY = auto()
    """Supports different urgency levels"""

    ICON = auto()
    """Supports custom notification icons"""

    ICON_FILE = auto()
    """Supports setting a custom icon from a user-provided file"""

    ICON_NAME = auto()
    """Supports setting a named system icon as notification icon"""

    BUTTONS = auto()
    """Supports at least two notification buttons"""

    REPLY_FIELD = auto()
    """Supports reply fields"""

    ATTACHMENT = auto()
    """Supports notification attachments. Allowed file types vary by platform."""

    ON_DISPATCHED = auto()
    """Supports on-dispatched callbacks"""

    ON_CLEARED = auto()
    """Supports on-cleared callbacks, which are called if a notification wasn't
    cleared by user interaction, but programmatically; platforms not supporting
    this distinction will call on-dismissed callbacks instead"""

    ON_CLICKED = auto()
    """Supports on-clicked callbacks"""

    ON_DISMISSED = auto()
    """Supports on-dismissed callbacks"""

    SOUND = auto()
    """Supports custom notification sounds"""

    SOUND_FILE = auto()
    """Supports setting a custom sound from a user-provided file"""

    SOUND_NAME = auto()
    """Supports setting a named system sound as notification sound"""

    THREAD = auto()
    """Supports grouping notifications by topic thread"""

    TIMEOUT = auto()
    """Supports notification timeouts"""<|MERGE_RESOLUTION|>--- conflicted
+++ resolved
@@ -240,14 +240,10 @@
     on_dispatched: Callable[[], Any] | None = field(default=None, repr=False)
     """Method to call when the notification was sent to the notifications server for display"""
 
-<<<<<<< HEAD
-    on_cleared: Callable[[], Any] | None = None
+    on_cleared: Callable[[], Any] | None = field(default=None, repr=False)
     """Method to call when the notification is cleared without user interaction"""
 
-    on_clicked: Callable[[], Any] | None = None
-=======
     on_clicked: Callable[[], Any] | None = field(default=None, repr=False)
->>>>>>> 11bbc2b2
     """Method to call when the notification is clicked"""
 
     on_dismissed: Callable[[], Any] | None = field(default=None, repr=False)
