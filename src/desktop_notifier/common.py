"""
This module defines base classes for desktop notifications.
"""

from __future__ import annotations

import dataclasses
import logging
import uuid
from dataclasses import dataclass, field
from enum import Enum, auto
from importlib.resources import as_file, files
from pathlib import Path
from typing import Any, Callable
from urllib.parse import unquote, urlparse

from immutabledict import immutabledict

__all__ = [
    "Capability",
    "FileResource",
    "Resource",
    "Icon",
    "Sound",
    "Attachment",
    "Button",
    "ReplyField",
    "Urgency",
    "AuthorisationError",
    "Notification",
    "DEFAULT_ICON",
    "DEFAULT_SOUND",
]


logger = logging.getLogger(__name__)
python_icon_path = as_file(
    files("desktop_notifier.resources") / "python.png"
).__enter__()


def uuid_str() -> str:
    return str(uuid.uuid4())


@dataclass(frozen=True)
class FileResource:
    """
    A file resource represented by a URI or path

    Only one of :attr:`path` or :attr:`uri` can be set.
    """

    path: Path | None = None
    """Path to a local file"""

    uri: str | None = None
    """URI reference to a file"""

    def __post_init__(self) -> None:
        fields = dataclasses.fields(self)
        set_fields = [f for f in fields if getattr(self, f.name) != f.default]
        if len(set_fields) > 1:
            raise RuntimeError("Only a single field can be set")
        if len(set_fields) == 0:
            field_names = [f.name for f in fields]
            raise RuntimeError(f"Either of {field_names} must be set")

    def as_uri(self) -> str:
        """
        Returns the represented resource as a URI string
        """
        if self.uri is not None:
            return self.uri
        if self.path is not None:
            return self.path.as_uri()
        raise AttributeError("No path or URI provided")

    def as_path(self) -> Path:
        """
        Returns the represented resource as a Path

        Note that any information about the URI scheme is lost on conversion.
        """
        if self.path is not None:
            return self.path
        if self.uri is not None:
            parsed_uri = urlparse(self.uri)
            return Path(unquote(parsed_uri.path))

        raise AttributeError("No path or URI provided")


@dataclass(frozen=True)
class Resource(FileResource):
    """
    A resource represented by a resource name, URI or path

    Only one of :attr:`path`, :attr:`uri` or :attr:`name` can be set.
    """

    name: str | None = None
    """Name of the system resource"""

    def as_name(self) -> str:
        if self.name is not None:
            return self.name
        raise AttributeError("No resource name provided")

    def is_named(self) -> bool:
        """Returns whether the instance was initialized with ``name``"""
        return self.name is not None

    def is_file(self) -> bool:
        """Returns whether the instance was initialized with ``path`` or ``uri``"""
        return self.path is not None or self.uri is not None


@dataclass(frozen=True)
class Icon(Resource):
    """An icon represented by an icon name, URI or path"""

    pass


@dataclass(frozen=True)
class Attachment(FileResource):
    """An attachment represented by a URI or path"""

    pass


@dataclass(frozen=True)
class Sound(Resource):
    """A sound represented by a sound name, URI or path"""

    pass


DEFAULT_ICON: Icon = Icon(path=python_icon_path)
"""Python icon"""

DEFAULT_SOUND: Sound = Sound(name="default")
"""Default system notification sound"""


class AuthorisationError(Exception):
    """Raised when we are not authorised to send notifications"""


class Urgency(Enum):
    """Enumeration of notification levels

    The interpretation and visuals depend on the platform.
    """

    Critical = "critical"
    """For critical errors."""

    Normal = "normal"
    """Default platform notification level."""

    Low = "low"
    """Low priority notification."""


@dataclass(frozen=True)
class Button:
    """A button for interactive notifications"""

    title: str
    """The localized button title"""

    on_pressed: Callable[[], Any] | None = None
    """Method to call when the button is pressed"""

    identifier: str = dataclasses.field(default_factory=uuid_str)
    """A unique identifier to use in callbacks to specify with button was clicked"""

    def __post_init__(self) -> None:
        if self.identifier is None:
            object.__setattr__(self, "identifier", uuid_str())


@dataclass(frozen=True)
class ReplyField:
    """A text field for interactive notifications"""

    title: str = "Reply"
    """A title for the field itself. On macOS, this will be the title of a button to
    show the field."""

    button_title: str = "Send"
    """The title of the button to send the reply"""

    on_replied: Callable[[str], Any] | None = None
    """Method to call when the 'reply' button is pressed"""


@dataclass(frozen=True)
class Notification:
    """A desktop notification

    Some properties of a notification may be ignored or interpreted differently
    depending on the platform.

    Callbacks for interactions will be executed on the Python process that scheduled the
    notification and only as long as the DesktopNotifier instance that scheduled the
    notification still exists.

    Install handlers on the DesktopNotifier instance itself to respond to interactions
    with notification from your app while it was not running.
    """

    title: str
    """Notification title"""

    message: str
    """Notification message"""

    urgency: Urgency = field(default=Urgency.Normal, repr=False)
    """Notification urgency. Can determine stickiness, notification appearance and
    break through silencing."""

    icon: Icon | None = field(default=None, repr=False)
    """Icon to use for the notification"""

    buttons: tuple[Button, ...] = field(default_factory=tuple, repr=False)
    """Buttons shown on an interactive notification"""

    buttons_dict: immutabledict[str, Button] = field(
        default_factory=immutabledict, init=False, repr=False, compare=False
    )
    """Buttons shown on an interactive notification, indexed by button identifier"""

    reply_field: ReplyField | None = field(default=None, repr=False)
    """Text field shown on an interactive notification. This can be used for example
    for messaging apps to reply directly from the notification."""

<<<<<<< HEAD
    on_clicked: Callable[[], Any] | None = field(default=None, repr=False)
=======
    on_cleared: Callable[[], Any] | None = None
    """Method to call when the notification is cleared without user interaction"""

    on_clicked: Callable[[], Any] | None = None
>>>>>>> 49684418
    """Method to call when the notification is clicked"""

    on_dismissed: Callable[[], Any] | None = field(default=None, repr=False)
    """Method to call when the notification is dismissed"""

    attachment: Attachment | None = field(default=None, repr=False)
    """A file attached to the notification which may be displayed as a preview"""

    sound: Sound | None = field(default=None, repr=False)
    """A sound to play on notification"""

    thread: str | None = field(default=None, repr=False)
    """An identifier to group related notifications together, e.g., from a chat space"""

    timeout: float = field(default=-1, repr=False)
    """Duration in seconds for which the notification is shown"""

    identifier: str = field(default_factory=uuid_str)
    """A unique identifier for this notification. Generated automatically if not
    passed by the client."""

    def __post_init__(self) -> None:
        if self.identifier is None:
            object.__setattr__(self, "identifier", uuid_str())

        object.__setattr__(
            self,
            "buttons_dict",
            immutabledict({button.identifier: button for button in self.buttons}),
        )


class Capability(Enum):
    """Notification capabilities that can be supported by a platform"""

    APP_NAME = auto()
    """Supports setting a custom app name"""

    TITLE = auto()
    """Supports setting a notification title"""

    MESSAGE = auto()
    """Supports setting a notification message"""

    URGENCY = auto()
    """Supports different urgency levels"""

    ICON = auto()
    """Supports custom notification icons"""

    ICON_FILE = auto()
    """Supports setting a custom icon from a user-provided file"""

    ICON_NAME = auto()
    """Supports setting a named system icon as notification icon"""

    BUTTONS = auto()
    """Supports at least two notification buttons"""

    REPLY_FIELD = auto()
    """Supports reply fields"""

    ATTACHMENT = auto()
    """Supports notification attachments. Allowed file types vary by platform."""

    ON_CLEARED = auto()
    """Supports distinguishing between an user closing a notification, and clearing a
    notification programmatically, and consequently supports on-cleared callbacks"""

    ON_CLICKED = auto()
    """Supports on-clicked callbacks"""

    ON_DISMISSED = auto()
    """Supports on-dismissed callbacks"""

    SOUND = auto()
    """Supports custom notification sounds"""

    SOUND_FILE = auto()
    """Supports setting a custom sound from a user-provided file"""

    SOUND_NAME = auto()
    """Supports setting a named system sound as notification sound"""

    THREAD = auto()
    """Supports grouping notifications by topic thread"""

    TIMEOUT = auto()
    """Supports notification timeouts"""<|MERGE_RESOLUTION|>--- conflicted
+++ resolved
@@ -237,14 +237,10 @@
     """Text field shown on an interactive notification. This can be used for example
     for messaging apps to reply directly from the notification."""
 
-<<<<<<< HEAD
+    on_cleared: Callable[[], Any] | None = field(default=None, repr=False)
+    """Method to call when the notification is cleared without user interaction"""
+
     on_clicked: Callable[[], Any] | None = field(default=None, repr=False)
-=======
-    on_cleared: Callable[[], Any] | None = None
-    """Method to call when the notification is cleared without user interaction"""
-
-    on_clicked: Callable[[], Any] | None = None
->>>>>>> 49684418
     """Method to call when the notification is clicked"""
 
     on_dismissed: Callable[[], Any] | None = field(default=None, repr=False)
