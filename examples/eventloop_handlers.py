--- conflicted
+++ resolved
@@ -11,13 +11,12 @@
     asyncio.set_event_loop_policy(EventLoopPolicy())
 
 
-<<<<<<< HEAD
+def on_dispatched(identifier: str) -> None:
+    print(f"Notification '{identifier}' is showing now")
+
+
 def on_cleared(identifier: str) -> None:
     print(f"Notification '{identifier}' was cleared without user interaction")
-=======
-def on_dispatched(identifier: str) -> None:
-    print(f"Notification '{identifier}' is showing now")
->>>>>>> fc660b2f
 
 
 def on_clicked(identifier: str) -> None:
@@ -38,11 +37,8 @@
 
 async def main() -> None:
     notifier = DesktopNotifier(app_name="Sample App")
-<<<<<<< HEAD
+    notifier.on_dispatched = on_dispatched
     notifier.on_cleared = on_cleared
-=======
-    notifier.on_dispatched = on_dispatched
->>>>>>> fc660b2f
     notifier.on_clicked = on_clicked
     notifier.on_dismissed = on_dismissed
     notifier.on_button_pressed = on_button_pressed
