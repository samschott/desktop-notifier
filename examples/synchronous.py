from desktop_notifier import (
    DEFAULT_SOUND,
    Button,
    DesktopNotifierSync,
    ReplyField,
    Urgency,
)

notifier = DesktopNotifierSync(app_name="Sample App")

notifier.send(
    title="Julius Caesar",
    message="Et tu, Brute?",
    urgency=Urgency.Critical,
    buttons=[
        Button(
            title="Mark as read",
            on_pressed=lambda: print("Marked as read"),
        )
    ],
    reply_field=ReplyField(
        title="Reply",
        button_title="Send",
        on_replied=lambda text: print("Brutus replied:", text),
    ),
<<<<<<< HEAD
    on_cleared=lambda: print("Notification timed out"),
=======
    on_dispatched=lambda: print("Notification showing"),
>>>>>>> fc660b2f
    on_clicked=lambda: print("Notification clicked"),
    on_dismissed=lambda: print("Notification dismissed"),
    sound=DEFAULT_SOUND,
    timeout=10,
)<|MERGE_RESOLUTION|>--- conflicted
+++ resolved
@@ -23,11 +23,8 @@
         button_title="Send",
         on_replied=lambda text: print("Brutus replied:", text),
     ),
-<<<<<<< HEAD
+    on_dispatched=lambda: print("Notification showing"),
     on_cleared=lambda: print("Notification timed out"),
-=======
-    on_dispatched=lambda: print("Notification showing"),
->>>>>>> fc660b2f
     on_clicked=lambda: print("Notification clicked"),
     on_dismissed=lambda: print("Notification dismissed"),
     sound=DEFAULT_SOUND,
